--- conflicted
+++ resolved
@@ -31,21 +31,12 @@
 - Do statistics with the data
 
 ## Planned features
-<<<<<<< HEAD
-- [x] Implement localization and translate to spanish
+- [x] Translation to Spanish (if you know more languages, please feel free to contribute)!
 - [ ] A complete overhaul of the UI: New colors, new layout, new design. I hired a professional designer to design this (please consider donating).
 - [ ] A small banner at the bottom that only shows up the second time that you open the program. Once you dismiss it, it won't show up again. It will ask the user to consider donating to the project.
 - [ ] An icon for the application.
 - [ ] A splash screen to organize profiles: save, copy, load, etc.
 - [ ] A refactor of the code: Cleanup, documentation and optimizations.
-=======
-- Translation to Spanish (if you know more languages, please feel free to contribute)!
-- A complete overhaul of the UI: New colors, new layout, new design. I hired a professional designer to design this (please consider donating).
-- A small banner at the bottom that only shows up the second time that you open the program. Once you dismiss it, it won't show up again. It will ask the user to consider donating to the project.
-- An icon for the application.
-- A splash screen to organize profiles: save, copy, load, etc.
-- A refactor of the code: Cleanup, documentation and optimizations.
->>>>>>> 03bf957e
 
 # Help!
 If you know Rust and think you can help, please do! :)
